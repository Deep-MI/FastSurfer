--- conflicted
+++ resolved
@@ -794,38 +794,22 @@
   RunIt "$cmd" $LF
   popd
 
-<<<<<<< HEAD
-
   # 25 sec hyporelabel run whatever else can be done without sphere, cortical ribbon and segmentations
   # -hyporelabel creates aseg.presurf.hypos.mgz from aseg.presurf.mgz
   # -apas2aseg creates aseg.mgz by editing aseg.presurf.hypos.mgz with surfaces
   cmd="recon-all -s $subject -hyporelabel -apas2aseg $fsthreads"
-=======
-  # 18 sec hyporelabel (generate aseg.presurf.hypos.mgz from aseg.presurf and ?h.white)
-  cmd="recon-all -s $subject -hyporelabel $fsthreads"
->>>>>>> 9d03c627
-  RunIt "$cmd" $LF
-fi
-
-<<<<<<< HEAD
-  # creating aparc.mapped+aseg.mgz by mapping aparc.mapped from surface to aseg.mgz
-  # (should be a nicer aparc+aseg compared to orig CNN segmentation, due to surface updates)???
-  cmd="mri_surf2volseg --o $mdir/aparc.mapped+aseg.mgz --label-cortex --i $mdir/aseg.mgz --threads $threads --lh-annot $ldir/lh.aparc.mapped.annot 1000 --lh-cortex-mask $ldir/lh.cortex.label --lh-white $sdir/lh.white --lh-pial $sdir/lh.pial --rh-annot $ldir/rh.aparc.mapped.annot 2000 --rh-cortex-mask $ldir/rh.cortex.label --rh-white $sdir/rh.white --rh-pial $sdir/rh.pial"
-=======
-
-# generate aparc.mapped+aseg.mgz, needed later to paint-in white matter labels also
-# 55sec mapping aparc.mapped back to volume (could be a nicer aparc+aseg compared to input, due to surface help, not verified yet)
-cmd="mri_aparc2aseg --s $subject --volmask --aseg aseg.presurf.hypos --annot aparc.mapped --o $mdir/aparc.mapped+aseg.mgz"
+  RunIt "$cmd" $LF
+  
+fi
+
+
+# creating aparc.mapped+aseg.mgz by mapping aparc.mapped from surface to aseg.mgz
+# (should be a nicer aparc+aseg compared to orig CNN segmentation, due to surface updates)???
+cmd="mri_surf2volseg --o $mdir/aparc.mapped+aseg.mgz --label-cortex --i $mdir/aseg.mgz --threads $threads --lh-annot $ldir/lh.aparc.mapped.annot 1000 --lh-cortex-mask $ldir/lh.cortex.label --lh-white $sdir/lh.white --lh-pial $sdir/lh.pial --rh-annot $ldir/rh.aparc.mapped.annot 2000 --rh-cortex-mask $ldir/rh.cortex.label --rh-white $sdir/rh.white --rh-pial $sdir/rh.pial"
 RunIt "$cmd" $LF
 
 
 if [ "$fsaparc" == "0" ] ; then
-
-  # 4sec creating an aseg from the aparc.mapped+aseg.mgz (instead of aseg.presurf.hypos..)
-  # we call it aseg, because that is needed below in recon-all segstats
-  cmd="apas2aseg --i $mdir/aparc.mapped+aseg.mgz --o $mdir/aseg.mgz "
->>>>>>> 9d03c627
-  RunIt "$cmd" $LF
 
   # get stats for the aseg (note these are surface fine tuned, that may be good or bad, below we also do the stats for the input aseg (plus some processing)
   cmd="recon-all -s $subject -segstats $fsthreads"
