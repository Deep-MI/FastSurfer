--- conflicted
+++ resolved
@@ -323,8 +323,6 @@
 fi
 
 # set threads for openMP and itk
-# if OMP_NUM_THREADS is not set and available ressources are too vast, mc will fail with segmentation fault!
-# Therefore we set it to 1 as default above, if nothing is specified.
 fsthreads=""
 export OMP_NUM_THREADS=$threads
 export ITK_GLOBAL_DEFAULT_NUMBER_OF_THREADS=$threads
@@ -720,10 +718,10 @@
 
     # 4 min compute white :
     echo "pushd $mdir" >> $CMDF
-    cmd="mris_place_surface --adgws-in ../surf/autodet.gw.stats.$hemi.dat --seg aseg.presurf.mgz --wm wm.mgz --invol brain.finalsurfs.mgz --$hemi --i ../surf/$hemi.white.preaparc --o ../surf/$hemi.white --white --nsmooth 0 --rip-label ../label/$hemi.cortex.label --rip-bg --rip-surf ../surf/$hemi.white.preaparc --aparc ../label/$hemi.aparc.mapped.annot"
+    cmd="mris_place_surface --adgws-in ../surf/autodet.gw.stats.$hemi.dat --seg aseg.presurf.mgz --wm wm.mgz --invol brain.finalsurfs.mgz --$hemi --i ../surf/$hemi.white.preaparc --o ../surf/$hemi.white --white --nsmooth 0 --rip-label ../label/$hemi.cortex.label --rip-bg --rip-surf ../surf/$hemi.white.preaparc --aparc ../label/$hemi.aparc.DKTatlas.mapped.annot"
     RunIt "$cmd" $LF $CMDF
     # 4 min compute pial :
-    cmd="mris_place_surface --adgws-in ../surf/autodet.gw.stats.$hemi.dat --seg aseg.presurf.mgz --wm wm.mgz --invol brain.finalsurfs.mgz --$hemi --i ../surf/$hemi.white --o ../surf/$hemi.pial.T1 --pial --nsmooth 0 --rip-label ../label/$hemi.cortex+hipamyg.label --pin-medial-wall ../label/$hemi.cortex.label --aparc ../label/$hemi.aparc.mapped.annot --repulse-surf ../surf/$hemi.white --white-surf ../surf/$hemi.white"
+    cmd="mris_place_surface --adgws-in ../surf/autodet.gw.stats.$hemi.dat --seg aseg.presurf.mgz --wm wm.mgz --invol brain.finalsurfs.mgz --$hemi --i ../surf/$hemi.white --o ../surf/$hemi.pial.T1 --pial --nsmooth 0 --rip-label ../label/$hemi.cortex+hipamyg.label --pin-medial-wall ../label/$hemi.cortex.label --aparc ../label/$hemi.aparc.DKTatlas.mapped.annot --repulse-surf ../surf/$hemi.white --white-surf ../surf/$hemi.white"
     RunIt "$cmd" $LF $CMDF
     echo "popd" >> $CMDF
 
@@ -845,28 +843,15 @@
   
 fi
 
-<<<<<<< HEAD
-
-# creating aparc.mapped+aseg.mgz by mapping aparc.mapped from surface to aseg.mgz
+
+# creating aparc.DKTatlas.mapped+aseg.mgz by mapping aparc.DKTatlas.mapped from surface to aseg.mgz
 # (should be a nicer aparc+aseg compared to orig CNN segmentation, due to surface updates)???
-cmd="mri_surf2volseg --o $mdir/aparc.mapped+aseg.mgz --label-cortex --i $mdir/aseg.mgz --threads $threads --lh-annot $ldir/lh.aparc.mapped.annot 1000 --lh-cortex-mask $ldir/lh.cortex.label --lh-white $sdir/lh.white --lh-pial $sdir/lh.pial --rh-annot $ldir/rh.aparc.mapped.annot 2000 --rh-cortex-mask $ldir/rh.cortex.label --rh-white $sdir/rh.white --rh-pial $sdir/rh.pial"
-=======
-# generate aparc.DKTatlas+aseg.mapped.mgz, needed later to paint-in white matter labels also
-# 55sec mapping aparc.DKTatlas.mapped back to volume (could be a nicer aparc+aseg compared to input, due to surface help, not verified yet)
-cmd="mri_aparc2aseg --s $subject --volmask --aseg aseg.presurf.hypos --annot aparc.DKTatlas.mapped --o $mdir/aparc.DKTatlas+aseg.mapped.mgz"
->>>>>>> 1560994f
-RunIt "$cmd" $LF
+cmd="mri_surf2volseg --o $mdir/aparc.DKTatlas.mapped+aseg.mgz --label-cortex --i $mdir/aseg.mgz --threads $threads --lh-annot $ldir/lh.aparc.DKTatlas.mapped.annot 1000 --lh-cortex-mask $ldir/lh.cortex.label --lh-white $sdir/lh.white --lh-pial $sdir/lh.pial --rh-annot $ldir/rh.aparc.DKTatlas.mapped.annot 2000 --rh-cortex-mask $ldir/rh.cortex.label --rh-white $sdir/rh.white --rh-pial $sdir/rh.pial"
+RunIt "$cmd" $LF
+
 
 if [ "$fsaparc" == "0" ] ; then
 
-<<<<<<< HEAD
-=======
-  # 4sec creating an aseg from the aparc.DKTatlas+aseg.mapped.mgz (instead of aseg.presurf.hypos..)
-  # we call it aseg, because that is needed below in recon-all segstats
-  cmd="apas2aseg --i $mdir/aparc.DKTatlas+aseg.mapped.mgz --o $mdir/aseg.mgz "
-  RunIt "$cmd" $LF
-
->>>>>>> 1560994f
   # get stats for the aseg (note these are surface fine tuned, that may be good or bad, below we also do the stats for the input aseg (plus some processing)
   cmd="recon-all -s $subject -segstats $fsthreads"
   RunIt "$cmd" $LF
@@ -891,22 +876,12 @@
   cmd="mri_segstats --seed 1234 --seg $mdir/aseg.presurf.hypos.mgz --sum $mdir/../stats/aseg.presurf.hypos.stats --pv $mdir/norm.mgz --empty --brainmask $mdir/brainmask.mgz --brain-vol-from-seg --excludeid 0 --excl-ctxgmwm --supratent --subcortgray --in $mdir/norm.mgz --in-intensity-name norm --in-intensity-units MR --etiv --surf-wm-vol --surf-ctx-vol --totalgray --euler --ctab /$FREESURFER_HOME/ASegStatsLUT.txt --subject $subject"
   RunIt "$cmd" $LF
 
-<<<<<<< HEAD
   # -wmparc based on mapped aparc labels (from input seg) (1min40sec) needs ribbon and we need to point it to aparc.mapped:
-  cmd="mri_surf2volseg --o $mdir/wmparc.mapped.mgz --label-wm --i $mdir/aparc.mapped+aseg.mgz --threads $threads --lh-annot $ldir/lh.aparc.mapped.annot 3000 --lh-cortex-mask $ldir/lh.cortex.label --lh-white $sdir/lh.white --lh-pial $sdir/lh.pial --rh-annot $ldir/rh.aparc.mapped.annot 4000 --rh-cortex-mask $ldir/rh.cortex.label --rh-white $sdir/rh.white --rh-pial $sdir/rh.pial"
-=======
-  # -wmparc based on mapped aparc labels (from input seg) (1min40sec) needs ribbon and we need to point it to aparc.DKTatlas.mapped:
-  cmd="mri_aparc2aseg --s $subject --labelwm --hypo-as-wm --rip-unknown --volmask --o $mdir/wmparc.DKTatlas.mapped.mgz --ctxseg $mdir/aparc.DKTatlas+aseg.mapped.mgz --annot aparc.DKTatlas.mapped --annot-table $ldir/aparc.annot.mapped.ctab"
->>>>>>> 1560994f
+  cmd="mri_surf2volseg --o $mdir/wmparc.DKTatlas.mapped.mgz --label-wm --i $mdir/aparc.DKTatlas+aseg.mapped.mgz --threads $threads --lh-annot $ldir/lh.aparc.DKTatlas.mapped.annot 3000 --lh-cortex-mask $ldir/lh.cortex.label --lh-white $sdir/lh.white --lh-pial $sdir/lh.pial --rh-annot $ldir/rh.aparc.DKTatlas.mapped.annot 4000 --rh-cortex-mask $ldir/rh.cortex.label --rh-white $sdir/rh.white --rh-pial $sdir/rh.pial"
   RunIt "$cmd" $LF
 
   # takes a few mins
-<<<<<<< HEAD
-  cmd="mri_segstats --seed 1234 --seg $mdir/wmparc.mapped.mgz --sum $mdir/../stats/wmparc.mapped.stats --pv $mdir/norm.mgz --excludeid 0 --brainmask $mdir/brainmask.mgz --in $mdir/norm.mgz --in-intensity-name norm --in-intensity-units MR --subject $subject --surf-wm-vol --ctab $FREESURFER_HOME/WMParcStatsLUT.txt"
-=======
-  # in dev version the seed can be given in command line, but not in 6.0:
-  cmd="mri_segstats --seg $mdir/wmparc.DKTatlas.mapped.mgz --sum $mdir/../stats/wmparc.DKTatlas.mapped.stats --pv $mdir/norm.mgz --excludeid 0 --brainmask $mdir/brainmask.mgz --in $mdir/norm.mgz --in-intensity-name norm --in-intensity-units MR --subject $subject --surf-wm-vol --ctab $FREESURFER_HOME/WMParcStatsLUT.txt"
->>>>>>> 1560994f
+  cmd="mri_segstats --seed 1234 --seg $mdir/wmparc.DKTatlas.mapped.mgz --sum $mdir/../stats/wmparc.DKTatlas.mapped.stats --pv $mdir/norm.mgz --excludeid 0 --brainmask $mdir/brainmask.mgz --in $mdir/norm.mgz --in-intensity-name norm --in-intensity-units MR --subject $subject --surf-wm-vol --ctab $FREESURFER_HOME/WMParcStatsLUT.txt"
   RunIt "$cmd" $LF
 
 # Create symlinks for downstream analysis (sub-segmentations, TRACULA, etc.)
