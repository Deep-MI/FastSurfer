--- conflicted
+++ resolved
@@ -29,13 +29,8 @@
 
 from eval import Inference
 from utils.load_config import load_config
-<<<<<<< HEAD
-from utils.checkpoint import get_checkpoints_vinn, VINN_AXI, VINN_COR, VINN_SAG
+from utils.checkpoint import get_checkpoints, VINN_AXI, VINN_COR, VINN_SAG
 from utils import logging as logging
-=======
-from utils.checkpoint import get_checkpoints, VINN_AXI, VINN_COR, VINN_SAG
-import sys
->>>>>>> 81067150
 
 import data_loader.data_utils as du
 import data_loader.conform as conf
