## Start with ubuntu base

<<<<<<< HEAD
FROM ubuntu:20.04 AS build
=======
FROM nvidia/cuda:11.1-cudnn8-runtime-ubuntu20.04 AS build
>>>>>>> 1b603cc1
ENV LANG=C.UTF-8
ARG PYTHON_VERSION=3.8
ARG CONDA_FILE=Miniconda3-py38_4.11.0-Linux-x86_64.sh
ENV DEBIAN_FRONTEND=noninteractive

# get install scripts into docker
COPY ./fastsurfer_env_gpu.yml /fastsurfer/fastsurfer_env_gpu.yml
COPY ./Docker/install_fs_pruned.sh /fastsurfer/install_fs_pruned.sh

# Install packages needed for build
RUN apt-get update && apt-get install -y --no-install-recommends \
      wget \
      git \
      ca-certificates \
      upx \
      file && \
    apt clean && \
    rm -rf /var/lib/apt/lists/* /tmp/* /var/tmp/* 

# Install conda
RUN wget --no-check-certificate -qO ~/miniconda.sh https://repo.continuum.io/miniconda/$CONDA_FILE  && \
     chmod +x ~/miniconda.sh && \
     ~/miniconda.sh -b -p /opt/conda && \
     rm ~/miniconda.sh 

ENV PATH /opt/conda/bin:$PATH

# Install our dependencies
RUN conda env create -f /fastsurfer/fastsurfer_env_gpu.yml 

# Install conda-pack:
RUN conda install -c conda-forge conda-pack

# Use conda-pack to create a standalone enviornment in /venv:
RUN conda-pack -n fastsurfer_gpu -o /tmp/env.tar && \
  mkdir /venv && cd /venv && tar xf /tmp/env.tar && \
  rm /tmp/env.tar

# Now that venv in a new location, fix up paths:
RUN /venv/bin/conda-unpack
ENV PATH /venv/bin:$PATH

# setup shell for install command below
RUN echo "source /venv/bin/activate" >> ~/.bashrc
SHELL ["/bin/bash", "--login", "-c"]

# install freesurfer and point to new python location
RUN /fastsurfer/install_fs_pruned.sh /opt --upx && \
    rm /opt/freesurfer/bin/fspython && \
    ln -s /venv/bin/python3 /opt/freesurfer/bin/fspython

# ========================================
# Here we create the smaller runtime image
# ========================================

<<<<<<< HEAD
FROM ubuntu:20.04 AS runtime
=======
FROM nvidia/cuda:11.1-cudnn8-runtime-ubuntu20.04 AS runtime
>>>>>>> 1b603cc1

# Install required packages for freesurfer to run
RUN apt-get update && apt-get install -y --no-install-recommends \
      tcsh \
      time \
      bc \
      gawk \
      libgomp1 && \
    apt clean && \
    rm -rf /var/lib/apt/lists/* /tmp/* /var/tmp/* 

# Add FreeSurfer Environment variables
ENV OS=Linux \
    FS_OVERRIDE=0 \
    FIX_VERTEX_AREA= \
    SUBJECTS_DIR=/opt/freesurfer/subjects \
    FSF_OUTPUT_FORMAT=nii.gz \
    FREESURFER_HOME=/opt/freesurfer \
    PYTHONUNBUFFERED=0 \
    PATH=/venv/bin:/opt/freesurfer/bin:$PATH

# make sure we use bash and activate conda env
#  (in case someone starts this interactively)
RUN echo "source /venv/bin/activate" >> ~/.bashrc
SHELL ["/bin/bash", "--login", "-c"]

# Copy venv fastsurfer and pruned freesurfer from builder
COPY --from=build /venv /venv
COPY --from=build /opt/freesurfer /opt/freesurfer
COPY . /fastsurfer/

# Set FastSurfer workdir and entrypoint
#  the script entrypoint ensures that our conda env is active
WORKDIR "/fastsurfer"
ENV FASTSURFER_HOME=/fastsurfer
ENTRYPOINT ["./Docker/entrypoint.sh","./run_fastsurfer.sh"]
CMD ["--help"]<|MERGE_RESOLUTION|>--- conflicted
+++ resolved
@@ -1,10 +1,7 @@
 ## Start with ubuntu base
 
-<<<<<<< HEAD
 FROM ubuntu:20.04 AS build
-=======
-FROM nvidia/cuda:11.1-cudnn8-runtime-ubuntu20.04 AS build
->>>>>>> 1b603cc1
+
 ENV LANG=C.UTF-8
 ARG PYTHON_VERSION=3.8
 ARG CONDA_FILE=Miniconda3-py38_4.11.0-Linux-x86_64.sh
@@ -60,11 +57,7 @@
 # Here we create the smaller runtime image
 # ========================================
 
-<<<<<<< HEAD
 FROM ubuntu:20.04 AS runtime
-=======
-FROM nvidia/cuda:11.1-cudnn8-runtime-ubuntu20.04 AS runtime
->>>>>>> 1b603cc1
 
 # Install required packages for freesurfer to run
 RUN apt-get update && apt-get install -y --no-install-recommends \
